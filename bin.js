--- conflicted
+++ resolved
@@ -5,7 +5,6 @@
 
 dotenv.config()
 
-<<<<<<< HEAD
 try {
   await startBackup({
     dataURL: mustGetEnv('DATA_URL'),
@@ -15,25 +14,12 @@
     s3SecretAccessKey: process.env.S3_SECRET_ACCESS_KEY,
     s3Endpoint: process.env.S3_ENDPOINT,
     concurrency: process.env.CONCURRENCY ? parseInt(process.env.CONCURRENCY) : undefined,
-    batchSize: process.env.BATCH_SIZE ? parseInt(process.env.BATCH_SIZE) : undefined,
     healthcheckPort: process.env.HEALTHCHECK_PORT ? parseInt(process.env.HEALTHCHECK_PORT) : undefined
   })
 } catch (err) {
   console.error('exiting! startBackup threw error', err)
   process.exit(1)
 }
-=======
-startBackup({
-  dataURL: mustGetEnv('DATA_URL'),
-  s3Region: mustGetEnv('S3_REGION'),
-  s3BucketName: mustGetEnv('S3_BUCKET_NAME'),
-  s3AccessKeyId: process.env.S3_ACCESS_KEY_ID,
-  s3SecretAccessKey: process.env.S3_SECRET_ACCESS_KEY,
-  s3Endpoint: process.env.S3_ENDPOINT,
-  concurrency: process.env.CONCURRENCY ? parseInt(process.env.CONCURRENCY) : undefined,
-  healthcheckPort: process.env.HEALTHCHECK_PORT ? parseInt(process.env.HEALTHCHECK_PORT) : undefined
-})
->>>>>>> f9c341a1
 
 /**
  * @param {string} name
